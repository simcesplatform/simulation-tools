--- conflicted
+++ resolved
@@ -66,12 +66,9 @@
     MESSAGE_ENCODING = "UTF-8"
     CLASS_MESSAGE_TYPE = ""
 
-<<<<<<< HEAD
+    # The allowed message types
     MESSAGE_TYPES = ["SimState", "Epoch", "Error", "Status", "Result", "General", "ResourceStates" ]
-=======
-    # The allowed message types
-    MESSAGE_TYPES = ["SimState", "Epoch", "Error", "Status", "Result", "General"]
->>>>>>> 41717b2a
+    
     # The relationships between the JSON attributes and the object properties
     MESSAGE_ATTRIBUTES = {
         "Type": "message_type",
